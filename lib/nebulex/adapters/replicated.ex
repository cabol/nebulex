defmodule Nebulex.Adapters.Replicated do
  @moduledoc ~S"""
  Built-in adapter for replicated cache topology.

  ## Overall features

    * Replicated cache topology.
    * Configurable primary storage adapter.
    * Cache-level locking when deleting all entries or adding new nodes.
    * Key-level (or entry-level) locking for key-based write-like operations.
    * Support for transactions via Erlang global name registration facility.
    * Stats support rely on the primary storage adapter.

  ## Replicated Cache Topology

  A replicated cache is a clustered, fault tolerant cache where data is fully
  replicated to every member in the cluster. This cache offers the fastest read
  performance with linear performance scalability for reads but poor scalability
  for writes (as writes must be processed by every member in the cluster).
  Because data is replicated to all servers, adding servers does not increase
  aggregate cache capacity.

  There are several challenges to building a reliably replicated cache. The
  first is how to get it to scale and perform well. Updates to the cache have
  to be sent to all cluster nodes, and all cluster nodes have to end up with
  the same data, even if multiple updates to the same piece of data occur at
  the same time. Also, if a cluster node requests a lock, ideally it should
  not have to get all cluster nodes to agree on the lock or at least do it in
  a very efficient way (`:global` is used here), otherwise it will scale
  extremely poorly; yet in the case of a cluster node failure, all of the data
  and lock information must be kept safely.

  The best part of a replicated cache is its access speed. Since the data is
  replicated to each cluster node, it is available for use without any waiting.
  This is referred to as "zero latency access," and is perfect for situations
  in which an application requires the highest possible speed in its data
  access.

  However, there are some limitations:

    * _**Cost Per Update**_ - Updating a replicated cache requires pushing
      the new version of the data to all other cluster members, which will
      limit scalability if there is a high frequency of updates per member.

    * _**Cost Per Entry**_ - The data is replicated to every cluster member,
      so Memory Heap space is used on each member, which will impact
      performance for large caches.

  > Based on **"Distributed Caching Essential Lessons"** by **Cameron Purdy**.

  ## Usage

  When used, the Cache expects the `:otp_app` and `:adapter` as options.
  The `:otp_app` should point to an OTP application that has the cache
  configuration. For example:

      defmodule MyApp.ReplicatedCache do
        use Nebulex.Cache,
          otp_app: :my_app,
          adapter: Nebulex.Adapters.Replicated
      end

  Optionally, you can configure the desired primary storage adapter with the
  option `:primary_storage_adapter`; defaults to `Nebulex.Adapters.Local`.

      defmodule MyApp.ReplicatedCache do
        use Nebulex.Cache,
          otp_app: :my_app,
          adapter: Nebulex.Adapters.Replicated,
          primary_storage_adapter: Nebulex.Adapters.Local
      end

  The configuration for the cache must be in your application environment,
  usually defined in your `config/config.exs`:

      config :my_app, MyApp.ReplicatedCache,
        primary: [
          gc_interval: 3_600_000,
          backend: :shards
        ]

  If your application was generated with a supervisor (by passing `--sup`
  to `mix new`) you will have a `lib/my_app/application.ex` file containing
  the application start callback that defines and starts your supervisor.
  You just need to edit the `start/2` function to start the cache as a
  supervisor on your application's supervisor:

      def start(_type, _args) do
        children = [
          {MyApp.ReplicatedCache, []},
          ...
        ]

  See `Nebulex.Cache` for more information.

  ## Options

  This adapter supports the following options and all of them can be given via
  the cache configuration:

    * `:primary` - The options that will be passed to the adapter associated
      with the local primary storage. These options will depend on the local
      adapter to use.

    * `:task_supervisor_opts` - Start-time options passed to
      `Task.Supervisor.start_link/1` when the adapter is initialized.

  ## Shared options

  Almost all of the cache functions outlined in `Nebulex.Cache` module
  accept the following options:

    * `:timeout` - The time-out value in milliseconds for the command that
      will be executed. If the timeout is exceeded, then the current process
      will exit. For executing a command on remote nodes, this adapter uses
      `Task.await/2` internally for receiving the result, so this option tells
      how much time the adapter should wait for it. If the timeout is exceeded,
      the task is shut down but the current process doesn't exit, only the
      result associated with that task is skipped in the reduce phase.

  ## Stats

  This adapter depends on the primary storage adapter for the stats support.
  Therefore, it is important to ensure the underlying primary storage adapter
  does support stats, otherwise, you may get unexpected errors.

  ## Extended API

  This adapter provides some additional convenience functions to the
  `Nebulex.Cache` API.

  Retrieving the primary storage or local cache module:

      MyCache.__primary__()

  Retrieving the cluster nodes associated with the given cache name:

      MyCache.nodes()

  Joining the cache to the cluster:

      MyCache.join_cluster()

  Leaving the cluster (removes the cache from the cluster):

      MyCache.leave_cluster()

  ## Caveats of replicated adapter

  As it is explained in the beginning, a replicated topology not only brings
  with advantages (mostly for reads) but also with some limitations and
  challenges.

  This adapter uses global locks (via `:global`) for all operation that modify
  or alter the cache somehow to ensure as much consistency as possible across
  all members of the cluster. These locks may be per key or for the entire cache
  depending on the operation taking place. For that reason, it is very important
  to be aware about those operation that can potentally lead to performance and
  scalability issues, so that you can do a better usage of the replicated
  adapter. The following is with the operations and aspects you should pay
  attention to:

    * Starting and joining a new replicated node to the cluster is the most
      expensive action, because all write-like operations across all members of
      the cluster are blocked until the new node completes the synchronization
      process, which involves copying cached data from any of the existing
      cluster nodes into the new node, and this could be very expensive
      depending on the number of caches entries. For that reason, adding new
      nodes is considered an expensive operation that should happen only from
      time to time.

    * Deleting all entries. When `c:Nebulex.Cache.delete_all/2` action is
      executed, like in the previous case, all write-like operations in all
      members of the cluster are blocked until the deletion action is completed
      (this implies deleting all cached data from all cluster nodes). Therefore,
      deleting all entries from cache is also considered an expensive operation
      that should happen only from time to time.

    * Write-like operations based on a key only block operations related to
      that key across all members of the cluster. This is not as critical as
      the previous two cases but it is something to keep in mind anyway because
      if there is a highly demanded key in terms of writes, that could be also
      a potential bottleneck.

  Summing up, the replicated cache topology along with this adapter should
  be used mainly when the the reads clearly dominate over the writes (e.g.:
  Reads 80% and Writes 20% or less). Besides, operations like deleting all
  entries from cache or adding new nodes must be executed only once in a while
  to avoid performance issues, since they are very expensive.
  """

  # Provide Cache Implementation
  @behaviour Nebulex.Adapter
  @behaviour Nebulex.Adapter.Entry
  @behaviour Nebulex.Adapter.Queryable
  @behaviour Nebulex.Adapter.Stats

  # Inherit default transaction implementation
  use Nebulex.Adapter.Transaction

  # Inherit default persistence implementation
  use Nebulex.Adapter.Persistence

  import Nebulex.Helpers

  alias Nebulex.Cache.Cluster
  alias Nebulex.RPC

  ## Nebulex.Adapter

  @impl true
  defmacro __before_compile__(env) do
    otp_app = Module.get_attribute(env.module, :otp_app)
    opts = Module.get_attribute(env.module, :opts)
    primary = Keyword.get(opts, :primary_storage_adapter, Nebulex.Adapters.Local)

    quote do
      defmodule Primary do
        @moduledoc """
        This is the cache for the primary storage.
        """
        use Nebulex.Cache,
          otp_app: unquote(otp_app),
          adapter: unquote(primary)
      end

      @doc """
      A convenience function for getting the primary storage cache.
      """
      def __primary__, do: Primary

      @doc """
      A convenience function for getting the cluster nodes.
      """
      def nodes do
        Cluster.get_nodes(get_dynamic_cache())
      end

      @doc """
      A convenience function for joining the cache to the cluster.
      """
      def join_cluster do
        Cluster.join(get_dynamic_cache())
      end

      @doc """
      A convenience function for removing the cache from the cluster.
      """
      def leave_cluster do
        Cluster.leave(get_dynamic_cache())
      end
    end
  end

  @impl true
  def init(opts) do
    # Required cache name
    cache = Keyword.fetch!(opts, :cache)
    name = opts[:name] || cache

    # Maybe use stats
    stats = Keyword.get(opts, :stats, false)

    unless is_boolean(stats) do
      raise ArgumentError, "expected stats: to be boolean, got: #{inspect(stats)}"
    end

    # Primary cache options
    primary_opts =
      opts
      |> Keyword.get(:primary, [])
      |> Keyword.put_new(:stats, stats)

    # Maybe put a name to primary storage
    primary_opts =
      if opts[:name],
        do: [name: normalize_module_name([name, Primary])] ++ primary_opts,
        else: primary_opts

    # Maybe task supervisor for distributed tasks
    {task_sup_name, children} = sup_child_spec(name, opts)

    # Prepare metadata
    meta = %{
      name: name,
      primary_name: primary_opts[:name],
      task_sup: task_sup_name,
      stats: stats
    }

    child_spec =
      Nebulex.Adapters.Supervisor.child_spec(
        name: normalize_module_name([name, Supervisor]),
        strategy: :rest_for_one,
        children: [
          {cache.__primary__, primary_opts},
          {__MODULE__.Bootstrap, Map.put(meta, :cache, cache)}
          | children
        ]
      )

    {:ok, child_spec, meta}
  end

  if Code.ensure_loaded?(:erpc) do
    defp sup_child_spec(_name, _opts) do
      {nil, []}
    end
  else
    defp sup_child_spec(name, opts) do
      # Task supervisor to execute parallel and/or remote commands
      task_sup_name = normalize_module_name([name, TaskSupervisor])
      task_sup_opts = Keyword.get(opts, :task_supervisor_opts, [])

      children = [
        {Task.Supervisor, [name: task_sup_name] ++ task_sup_opts}
      ]

      {task_sup_name, children}
    end
  end

  ## Nebulex.Adapter.Entry

  @impl true
  def get(adapter_meta, key, opts) do
    with_dynamic_cache(adapter_meta, :get, [key, opts])
  end

  @impl true
  def get_all(adapter_meta, keys, opts) do
    with_dynamic_cache(adapter_meta, :get_all, [keys, opts])
  end

  @impl true
  def put(adapter_meta, key, value, _ttl, :put, opts) do
    :ok = with_transaction(adapter_meta, :put, [key], [key, value, opts], opts)
    true
  end

  def put(adapter_meta, key, value, _ttl, :put_new, opts) do
    with_transaction(adapter_meta, :put_new, [key], [key, value, opts], opts)
  end

  def put(adapter_meta, key, value, _ttl, :replace, opts) do
    with_transaction(adapter_meta, :replace, [key], [key, value, opts], opts)
  end

  @impl true
  def put_all(adapter_meta, entries, _ttl, on_write, opts) do
    keys = for {k, _} <- entries, do: k
    action = if on_write == :put_new, do: :put_new_all, else: :put_all
    with_transaction(adapter_meta, action, keys, [entries, opts], opts) || action == :put_all
  end

  @impl true
  def delete(adapter_meta, key, opts) do
    with_transaction(adapter_meta, :delete, [key], [key, opts], opts)
  end

  @impl true
  def take(adapter_meta, key, opts) do
    with_transaction(adapter_meta, :take, [key], [key, opts], opts)
  end

  @impl true
  def update_counter(adapter_meta, key, amount, _ttl, _default, opts) do
    with_transaction(adapter_meta, :incr, [key], [key, amount, opts], opts)
  end

  @impl true
  def has_key?(adapter_meta, key) do
    with_dynamic_cache(adapter_meta, :has_key?, [key])
  end

  @impl true
  def ttl(adapter_meta, key) do
    with_dynamic_cache(adapter_meta, :ttl, [key])
  end

  @impl true
  def expire(adapter_meta, key, ttl) do
    with_transaction(adapter_meta, :expire, [key], [key, ttl])
  end

  @impl true
  def touch(adapter_meta, key) do
    with_transaction(adapter_meta, :touch, [key], [key])
  end

  ## Nebulex.Adapter.Queryable

  @impl true
  def execute(%{name: name} = adapter_meta, :delete_all, query, opts) do
    # It is blocked until ongoing write operations finish (if there is any).
    # Similarly, while it is executed, all later write-like operations are
    # blocked until it finishes.
    :global.trans(
      {name, self()},
      fn ->
        multi_call(adapter_meta, :delete_all, [query, opts], opts)
      end,
      Cluster.get_nodes(name)
    )
  end

  def execute(adapter_meta, operation, query, opts) do
    with_dynamic_cache(adapter_meta, operation, [query, opts])
  end

  @impl true
  def stream(adapter_meta, query, opts) do
    with_dynamic_cache(adapter_meta, :stream, [query, opts])
  end

  ## Nebulex.Adapter.Transaction

  @impl true
  def transaction(%{name: name} = adapter_meta, opts, fun) do
    super(adapter_meta, Keyword.put(opts, :nodes, Cluster.get_nodes(name)), fun)
  end

  ## Nebulex.Adapter.Stats

  @impl true
  def stats(adapter_meta) do
    with_dynamic_cache(adapter_meta, :stats, [])
  end

  ## Helpers

  @doc """
  Helper function to use dynamic cache for internal primary cache storage
  when needed.
  """
  def with_dynamic_cache(%{cache: cache, primary_name: nil}, action, args) do
    log_telemetry_start(action, :with_dynamic_cache)

    apply(cache.__primary__, action, args)
    |> log_telemetry_end(action, :with_dynamic_cache)
  end

  def with_dynamic_cache(%{cache: cache, primary_name: primary_name}, action, args) do
    cache.__primary__.with_dynamic_cache(primary_name, fn ->
      log_telemetry_start(action, :with_dynamic_cache)

      apply(cache.__primary__, action, args)
      |> log_telemetry_end(action, :with_dynamic_cache)
    end)
  end

  ## Private Functions

  defp with_transaction(
         %{pid: pid, name: name} = adapter_meta,
         action,
         keys,
         args,
         opts \\ []
       ) do
    nodes = Cluster.get_nodes(name)

    log_telemetry_start(action, :with_transaction)
    # Ensure it waits until ongoing delete_all or sync operations finish,
    # if there's any.
    :global.trans(
      {name, pid},
      fn ->
        # Write-like operation must be wrapped within a transaction
        # to ensure proper replication
        transaction(
          adapter_meta,
          [keys: keys, nodes: nodes],
          fn ->
            multi_call(adapter_meta, action, args, opts)
          end
        )
      end,
      nodes
    )
    |> log_telemetry_end(action, :with_transaction)
  end

  defp multi_call(
         %{name: name, task_sup: task_sup} = meta,
         action,
         args,
         opts
       ) do
    log_telemetry_start(action, :multi_call)

    task_sup
    |> RPC.multi_call(
      Cluster.get_nodes(name),
      __MODULE__,
      :with_dynamic_cache,
      [meta, action, args],
      opts
    )
    |> handle_rpc_multi_call(action)
    |> log_telemetry_end(action, :multi_call)
  end

  defp handle_rpc_multi_call({res, []}, _action), do: hd(res)
  defp handle_rpc_multi_call({res, {:sanitized, []}}, _action), do: hd(res)

  defp handle_rpc_multi_call({responses, {:sanitized, errors}}, action) do
    raise Nebulex.RPCMultiCallError, action: action, responses: responses, errors: errors
  end

<<<<<<< HEAD
  defp log_telemetry_start(action, type) do
    start_time = System.os_time(:nanosecond)

    :telemetry.execute(
      [:nebulex, :start],
      %{start_time: start_time},
      %{action: action, type: type, adapter: :replicated}
    )
  end

  defp log_telemetry_end(value, action, type) do
    completion_time = System.os_time(:nanosecond)

    :telemetry.execute(
      [:nebulex, :end],
      %{completion_time: completion_time},
      %{action: action, type: type, adapter: :replicated}
    )

    value
=======
  defp handle_rpc_multi_call({responses, errors}, action) do
    handle_rpc_multi_call({responses, {:sanitized, sanitize_errors(errors)}}, action)
  end

  defp sanitize_errors(errors) do
    Enum.filter(errors, fn
      {{:error, {:exception, %Nebulex.RegistryLookupError{message: message}, _}}, node} ->
        # The cache was not found in the node, maybe it was stopped and
        # "Process Groups" is not updated yet, then ignore the error
        :ok = log_error(message, node)
        false

      {{:error, {:erpc, :noconnection}}, node} ->
        # Remote node is down and maybe the "Process Groups" is not updated yet
        :ok = log_error(:noconnection, node)
        false

      _ ->
        true
    end)
  end

  defp log_error(message, node) do
    "RPC failed on node #{node}: #{message}"
    |> String.to_charlist()
    |> :logger.error([])
>>>>>>> c47d0e75
  end
end

defmodule Nebulex.Adapters.Replicated.Bootstrap do
  @moduledoc false
  use GenServer

  import Nebulex.Helpers

  alias Nebulex.Adapter
  alias Nebulex.Adapters.Replicated
  alias Nebulex.Cache.Cluster
  alias Nebulex.Entry

  # Max retries in intervals of 1 ms (5 seconds).
  # If in 5 seconds the cache has not started, stop the server.
  @max_retries 5000

  ## API

  @doc false
  def start_link(%{name: name} = adapter_meta) do
    GenServer.start_link(
      __MODULE__,
      adapter_meta,
      name: normalize_module_name([name, Bootstrap])
    )
  end

  ## GenServer Callbacks

  @impl true
  def init(adapter_meta) do
    # Trap exit signals to run cleanup job
    _ = Process.flag(:trap_exit, true)

    # Ensure joining the cluster only when the cache supervision tree is started
    :ok = Cluster.join(adapter_meta.name)

    # Set a global lock to stop any write operation
    # until the synchronization process finishes
    :ok = lock(adapter_meta.name)

    # Init retries
    state = Map.put(adapter_meta, :retries, 0)

    # Start bootstrap process
    {:ok, state, 1}
  end

  @impl true
  def handle_info(:timeout, %{pid: pid} = state) when is_pid(pid) do
    # Start synchronization process
    :ok = sync_data(state)

    # Delete global lock set when the server started
    :ok = unlock(state.name)

    # Bootstrap process finished
    {:noreply, state}
  end

  def handle_info(:timeout, %{name: name, retries: retries} = state)
      when retries < @max_retries do
    Adapter.with_meta(name, fn _adapter, adapter_meta ->
      handle_info(:timeout, adapter_meta)
    end)
  rescue
    ArgumentError -> {:noreply, %{state | retries: retries + 1}, 1}
  end

  def handle_info(:timeout, state) do
    # coveralls-ignore-start
    {:stop, :normal, state}
    # coveralls-ignore-stop
  end

  @impl true
  def terminate(_reason, state) do
    # Ensure leaving the cluster when the cache stops
    :ok = Cluster.leave(state.name)
  end

  ## Helpers

  defp lock(name) do
    nodes = Cluster.get_nodes(name)
    true = :global.set_lock({name, self()}, nodes)
    :ok
  end

  defp unlock(name) do
    nodes = Cluster.get_nodes(name)
    true = :global.del_lock({name, self()}, nodes)
    :ok
  end

  # FIXME: this is because coveralls does not mark this as covered
  # coveralls-ignore-start

  defp sync_data(%{name: name} = adapter_meta) do
    cluster_nodes = Cluster.get_nodes(name)

    case cluster_nodes -- [node()] do
      [] ->
        :ok

      nodes ->
        # Sync process:
        # 1. Push a new generation on all cluster nodes to make the newer one
        #    empty.
        # 2. Copy cached data from one of the cluster nodes; entries will be
        #    stremed from the older generation since the newer one should be
        #    empty.
        # 3. Push a new generation on the current/new node to make it a mirror
        #    of the other cluster nodes.
        # 4. Reset GC timer for ell cluster nodes (making the generation timer
        #    gap among cluster nodes as small as possible).
        with :ok <- maybe_run_on_nodes(adapter_meta, nodes, :new_generation),
             :ok <- copy_entries_from_nodes(adapter_meta, nodes),
             :ok <- maybe_run_on_nodes(adapter_meta, [node()], :new_generation),
             :ok <- maybe_run_on_nodes(adapter_meta, nodes, :reset_generation_timer) do
          :ok
        end
    end
  end

  defp maybe_run_on_nodes(%{cache: cache} = adapter_meta, nodes, fun) do
    if cache.__primary__.__adapter__() == Nebulex.Adapters.Local do
      nodes
      |> :rpc.multicall(Replicated, :with_dynamic_cache, [adapter_meta, fun, []])
      |> handle_multicall()
    else
      :ok
    end
  end

  defp handle_multicall({_, [_ | _] = failed_nodes}) do
    raise "sync-up process failed on nodes: #{inspect(failed_nodes)}"
  end

  defp handle_multicall({responses, []}) do
    responses
    |> Enum.split_with(&(&1 == :ok))
    |> elem(1)
    |> case do
      [] ->
        :ok

      errors ->
        raise Nebulex.RPCMultiCallError, action: :sync_data, errors: errors, responses: responses
    end
  end

  defp copy_entries_from_nodes(adapter_meta, nodes) do
    nodes
    |> Enum.reduce_while([], &stream_entries(adapter_meta, &1, &2))
    |> Enum.each(
      &Replicated.with_dynamic_cache(
        adapter_meta,
        :put,
        [&1.key, &1.value, [ttl: Entry.ttl(&1)]]
      )
    )
  end

  defp stream_entries(meta, node, acc) do
    stream_fun = fn ->
      meta
      |> Replicated.stream(nil, return: :entry, page_size: 100)
      |> Stream.filter(&(not Entry.expired?(&1)))
      |> Stream.map(& &1)
      |> Enum.to_list()
    end

    case :rpc.call(node, Kernel, :apply, [stream_fun, []]) do
      {:badrpc, _} -> {:cont, acc}
      entries -> {:halt, entries}
    end
  end

  # coveralls-ignore-stop
end<|MERGE_RESOLUTION|>--- conflicted
+++ resolved
@@ -508,28 +508,6 @@
     raise Nebulex.RPCMultiCallError, action: action, responses: responses, errors: errors
   end
 
-<<<<<<< HEAD
-  defp log_telemetry_start(action, type) do
-    start_time = System.os_time(:nanosecond)
-
-    :telemetry.execute(
-      [:nebulex, :start],
-      %{start_time: start_time},
-      %{action: action, type: type, adapter: :replicated}
-    )
-  end
-
-  defp log_telemetry_end(value, action, type) do
-    completion_time = System.os_time(:nanosecond)
-
-    :telemetry.execute(
-      [:nebulex, :end],
-      %{completion_time: completion_time},
-      %{action: action, type: type, adapter: :replicated}
-    )
-
-    value
-=======
   defp handle_rpc_multi_call({responses, errors}, action) do
     handle_rpc_multi_call({responses, {:sanitized, sanitize_errors(errors)}}, action)
   end
@@ -556,7 +534,28 @@
     "RPC failed on node #{node}: #{message}"
     |> String.to_charlist()
     |> :logger.error([])
->>>>>>> c47d0e75
+  end
+
+  defp log_telemetry_start(action, type) do
+    start_time = System.os_time(:nanosecond)
+
+    :telemetry.execute(
+      [:nebulex, :start],
+      %{start_time: start_time},
+      %{action: action, type: type, adapter: :replicated}
+    )
+  end
+
+  defp log_telemetry_end(value, action, type) do
+    completion_time = System.os_time(:nanosecond)
+
+    :telemetry.execute(
+      [:nebulex, :end],
+      %{completion_time: completion_time},
+      %{action: action, type: type, adapter: :replicated}
+    )
+
+    value
   end
 end
 
